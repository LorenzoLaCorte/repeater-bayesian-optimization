#!/bin/bash

# Define what simulation you want to run
ALTERNATE=True
ONE_LEVEL=False
GP=False

MAX_SWAPS=3
MAX_DISTS=7
<<<<<<< HEAD
OPTIMIZER_SPACE_COMBS=(
    "bf enumerate 10000 0.01 0.5 0.98 False"
    "gp strategy 10000 0.01 0.5 0.98 False"
    "bf enumerate 10000 0.01 0.5 0.98 True"
    "gp strategy 10000 0.01 0.5 0.98 True"
)

# Create a general results folder
TODAY=$(date +%F)
GENERAL_RESULT_DIR="results_$TODAY"
mkdir -p "$GENERAL_RESULT_DIR"

for TUPLE in "${OPTIMIZER_SPACE_COMBS[@]}"; do
    OPTIMIZER=$(echo $TUPLE | awk '{print $1}')
    SPACE=$(echo $TUPLE | awk '{print $2}')
    T_COH=$(echo $TUPLE | awk '{print $3}')
    P_GEN=$(echo $TUPLE | awk '{print $4}')
    P_SWAP=$(echo $TUPLE | awk '{print $5}')
    W0=$(echo $TUPLE | awk '{print $6}')
    DP=$(echo $TUPLE | awk '{print $7}')
    
    FILENAME="output_${OPTIMIZER}_${SPACE}_dp=${DP}_tcoh${T_COH}_pgen${P_GEN}_pswap${P_SWAP}_w0${W0}.txt"
    TMPFILE=$(mktemp)
    
    # Check if DP is set to "True" and set the DP_FLAG accordingly
    if [ "$DP" = "True" ]; then
        DP_FLAG="--dp"
    else
        DP_FLAG=""
    fi

    echo "Running distillation with optimizer $OPTIMIZER, space $SPACE, and DP=$DP..."

    # Run the Python script with the specified parameters and append the output to TMPFILE
    { time python distillation_gp.py \
        --max_swaps="$MAX_SWAPS" \
        --max_dists="$MAX_DISTS" \
        --optimizer="$OPTIMIZER" \
        --space="$SPACE" \
        --filename="$FILENAME" \
        --t_coh="$T_COH" \
        --p_gen="$P_GEN" \
        --p_swap="$P_SWAP" \
        --w0="$W0" \
        $DP_FLAG; } 2>&1 | tee -a "$TMPFILE"

    # Extract the time taken and append it to the output file
    echo "Time taken:" >> "$FILENAME"
    tail -n 3 "$TMPFILE" >> "$FILENAME"

    rm "$TMPFILE"

    # Create a folder for the results if it doesn't exist
    RESULT_DIR="$GENERAL_RESULT_DIR/results_${OPTIMIZER}_${SPACE}${DP_FLAG}"
    mkdir -p "$RESULT_DIR"

    # Move the output file to the results folder
    mv "$FILENAME" "$RESULT_DIR/"
    mv *_${OPTIMIZER}.png "$RESULT_DIR/"
done
=======

# Tuples of t_coh, p_gen, p_swap, w0
PARAMETER_SETS=(
    "1000 400 0.5 0.5 0.933"
    "100 80 0.9 0.9 0.933"
    "100 80 0.9 0.9 1."
    "100 8 1. 1. 0.933"
)

if [ "$ALTERNATE" = "True" ]; then
    for PARAMETERS in "${PARAMETER_SETS[@]}"; do
        IFS=' ' read -r -a PARAM_ARRAY <<< "$PARAMETERS"
        
        python distillation_alternate.py \
            --t_trunc "${PARAM_ARRAY[0]}" \
            --t_coh "${PARAM_ARRAY[1]}" \
            --p_gen "${PARAM_ARRAY[2]}" \
            --p_swap "${PARAM_ARRAY[3]}" \
            --w0 "${PARAM_ARRAY[4]}"
    done

elif [ "$ONE_LEVEL" = "True" ]; then
    exit # TODO: implement

elif [ "$GP" = "True" ]; then
    OPTIMIZER_SPACE_COMBS=(
        "gp strategy"
        "bf enumerate"
    )
    for PARAMETERS in "${PARAMETER_SETS[@]}"; do
        T_COH=$(echo $PARAMETERS | awk '{print $1}')
        P_GEN=$(echo $PARAMETERS | awk '{print $2}')
        P_SWAP=$(echo $PARAMETERS | awk '{print $3}')
        W0=$(echo $PARAMETERS | awk '{print $4}')
        
        for TUPLE in "${OPTIMIZER_SPACE_COMBS[@]}"; do
            OPTIMIZER=$(echo $TUPLE | awk '{print $1}')
            SPACE=$(echo $TUPLE | awk '{print $2}')
            
            FILENAME="output_${OPTIMIZER}_${SPACE}_tcoh${T_COH}_pgen${P_GEN}_pswap${P_SWAP}_w0${W0}.txt"
            TMPFILE=$(mktemp)
            
            echo "Running distillation with optimizer $OPTIMIZER and space $SPACE..."

            { time python distillation_gp.py \
                --max_swaps="$MAX_SWAPS" \
                --max_dists="$MAX_DISTS" \
                --optimizer="$OPTIMIZER" \
                --space="$SPACE" \
                --filename="$FILENAME" \
                --t_coh "${T_COH[@]}" \
                --p_gen "${P_GEN[@]}" \
                --p_swap "${P_SWAP[@]}" \
                --w0 "${W0[@]}"; } 2>&1 | tee -a "$TMPFILE"

            # Extract the time taken and append it to the output file
            echo "Time taken:" >> "$FILENAME"
            tail -n 3 "$TMPFILE" >> "$FILENAME"

            rm "$TMPFILE"
        done
    done
fi
>>>>>>> 6a70494d
<|MERGE_RESOLUTION|>--- conflicted
+++ resolved
@@ -7,68 +7,6 @@
 
 MAX_SWAPS=3
 MAX_DISTS=7
-<<<<<<< HEAD
-OPTIMIZER_SPACE_COMBS=(
-    "bf enumerate 10000 0.01 0.5 0.98 False"
-    "gp strategy 10000 0.01 0.5 0.98 False"
-    "bf enumerate 10000 0.01 0.5 0.98 True"
-    "gp strategy 10000 0.01 0.5 0.98 True"
-)
-
-# Create a general results folder
-TODAY=$(date +%F)
-GENERAL_RESULT_DIR="results_$TODAY"
-mkdir -p "$GENERAL_RESULT_DIR"
-
-for TUPLE in "${OPTIMIZER_SPACE_COMBS[@]}"; do
-    OPTIMIZER=$(echo $TUPLE | awk '{print $1}')
-    SPACE=$(echo $TUPLE | awk '{print $2}')
-    T_COH=$(echo $TUPLE | awk '{print $3}')
-    P_GEN=$(echo $TUPLE | awk '{print $4}')
-    P_SWAP=$(echo $TUPLE | awk '{print $5}')
-    W0=$(echo $TUPLE | awk '{print $6}')
-    DP=$(echo $TUPLE | awk '{print $7}')
-    
-    FILENAME="output_${OPTIMIZER}_${SPACE}_dp=${DP}_tcoh${T_COH}_pgen${P_GEN}_pswap${P_SWAP}_w0${W0}.txt"
-    TMPFILE=$(mktemp)
-    
-    # Check if DP is set to "True" and set the DP_FLAG accordingly
-    if [ "$DP" = "True" ]; then
-        DP_FLAG="--dp"
-    else
-        DP_FLAG=""
-    fi
-
-    echo "Running distillation with optimizer $OPTIMIZER, space $SPACE, and DP=$DP..."
-
-    # Run the Python script with the specified parameters and append the output to TMPFILE
-    { time python distillation_gp.py \
-        --max_swaps="$MAX_SWAPS" \
-        --max_dists="$MAX_DISTS" \
-        --optimizer="$OPTIMIZER" \
-        --space="$SPACE" \
-        --filename="$FILENAME" \
-        --t_coh="$T_COH" \
-        --p_gen="$P_GEN" \
-        --p_swap="$P_SWAP" \
-        --w0="$W0" \
-        $DP_FLAG; } 2>&1 | tee -a "$TMPFILE"
-
-    # Extract the time taken and append it to the output file
-    echo "Time taken:" >> "$FILENAME"
-    tail -n 3 "$TMPFILE" >> "$FILENAME"
-
-    rm "$TMPFILE"
-
-    # Create a folder for the results if it doesn't exist
-    RESULT_DIR="$GENERAL_RESULT_DIR/results_${OPTIMIZER}_${SPACE}${DP_FLAG}"
-    mkdir -p "$RESULT_DIR"
-
-    # Move the output file to the results folder
-    mv "$FILENAME" "$RESULT_DIR/"
-    mv *_${OPTIMIZER}.png "$RESULT_DIR/"
-done
-=======
 
 # Tuples of t_coh, p_gen, p_swap, w0
 PARAMETER_SETS=(
@@ -113,23 +51,30 @@
             
             echo "Running distillation with optimizer $OPTIMIZER and space $SPACE..."
 
-            { time python distillation_gp.py \
-                --max_swaps="$MAX_SWAPS" \
-                --max_dists="$MAX_DISTS" \
-                --optimizer="$OPTIMIZER" \
-                --space="$SPACE" \
-                --filename="$FILENAME" \
-                --t_coh "${T_COH[@]}" \
-                --p_gen "${P_GEN[@]}" \
-                --p_swap "${P_SWAP[@]}" \
-                --w0 "${W0[@]}"; } 2>&1 | tee -a "$TMPFILE"
+    # Run the Python script with the specified parameters and append the output to TMPFILE
+    { time python distillation_gp.py \
+        --max_swaps="$MAX_SWAPS" \
+        --max_dists="$MAX_DISTS" \
+        --optimizer="$OPTIMIZER" \
+        --space="$SPACE" \
+        --filename="$FILENAME" \
+        --t_coh="$T_COH" \
+        --p_gen="$P_GEN" \
+        --p_swap="$P_SWAP" \
+        --w0="$W0" \
+        $DP_FLAG; } 2>&1 | tee -a "$TMPFILE"
 
             # Extract the time taken and append it to the output file
             echo "Time taken:" >> "$FILENAME"
             tail -n 3 "$TMPFILE" >> "$FILENAME"
 
-            rm "$TMPFILE"
-        done
-    done
-fi
->>>>>>> 6a70494d
+    rm "$TMPFILE"
+
+    # Create a folder for the results if it doesn't exist
+    RESULT_DIR="$GENERAL_RESULT_DIR/results_${OPTIMIZER}_${SPACE}${DP_FLAG}"
+    mkdir -p "$RESULT_DIR"
+
+    # Move the output file to the results folder
+    mv "$FILENAME" "$RESULT_DIR/"
+    mv *_${OPTIMIZER}.png "$RESULT_DIR/"
+done